--- conflicted
+++ resolved
@@ -14,91 +14,6 @@
 });
 
 export function registerEndpoints(app: Express): void {
-<<<<<<< HEAD
-    /**
-     * @author Schnitzel5
-     * @version 1.0.0
-     * This endpoint migrates a kotatsu backup into a mangayomi backup.
-     */
-    app.post('/migrate/kotatsu', upload.single('backup'), async (req, res) => {
-        try {
-            if (!req.file) {
-                res.status(400).json({});
-                return;
-            }
-            const dir = await unzipper.Open.buffer(req.file.buffer);
-            const backup: BackupData = {
-                version: '1',
-                categories: [],
-                chapters: [],
-                downloads: [],
-                extensions: [],
-                extensions_preferences: [],
-                updates: [],
-                history: [],
-                manga: [],
-                settings: [],
-                trackPreferences: [],
-                tracks: [],
-            };
-            let bookmarks: BookmarkItems | undefined = undefined;
-            let categories: Categories | undefined = undefined;
-            let favourites: Favourites | undefined = undefined;
-            let histories: Histories | undefined = undefined;
-            let settings: Settings | undefined = undefined;
-            let sources: Sources | undefined = undefined;
-            await Promise.all(
-                dir.files.map(async (file) => {
-                    console.log(file);
-                    const content = await file.buffer();
-                    const data = JSON.parse(content.toString());
-                    console.log(data);
-                    switch (file.path) {
-                        case "bookmark":
-                            bookmarks = data as BookmarkItems;
-                            break;
-                        case "categories":
-                            categories = data as Categories;
-                            break;
-                        case "favourites":
-                            favourites = data as Favourites;
-                            break;
-                        case "history":
-                            histories = data as Histories;
-                            break;
-                        case "settings":
-                            settings = data as Settings;
-                            break;
-                        case "sources":
-                            sources = data as Sources;
-                            break;
-                        default:
-                            console.log("Ignored file in Kotatsu zip file:", file.path);
-                    }
-                })
-            );
-            if (settings) {
-                processSettings(backup, settings);
-            }
-            if (categories) {
-                processCategories(backup, categories);
-            }
-            if (favourites) {
-                processFavourites(backup, favourites);
-            }
-            if (histories) {
-                processHistories(backup, histories);
-            }
-            if (bookmarks) {
-                processBookmarks(backup, bookmarks);
-            }
-            res.status(200).json({});
-        } catch (error: any) {
-            console.log('Migration failed: ', error);
-            res.status(500).json({ error: "Server error" });
-        }
-    });
-=======
   /**
    * @author Schnitzel5
    * @version 1.0.0
@@ -118,7 +33,7 @@
         downloads: [],
         extensions: [],
         extensions_preferences: [],
-        feeds: [],
+        updates: [],
         history: [],
         manga: [],
         settings: [],
@@ -194,7 +109,6 @@
       res.status(500).json({ error: "Server error", debug: req.file });
     }
   });
->>>>>>> 53033fb5
 }
 
 function processBookmarks(backup: BackupData, bookmarks: BookmarkItems, droppedMangas: number[]) {}
@@ -209,33 +123,6 @@
   }
 }
 
-<<<<<<< HEAD
-function processFavourites(backup: BackupData, favourites: Favourites) {
-    for (var i = 0; i < favourites.length; i++) {
-        const manga = favourites[i];
-        backup.manga.push({
-            id: manga.manga_id,
-            categories: [manga.category_id],
-            isManga: true,
-            name: manga.manga.title,
-            link: manga.manga.url, // check client code
-            author: manga.manga.author ?? '',
-            artist: manga.manga.author ?? '',
-            dateAdded: Date.now(),
-            favorite: true,
-            lastRead: Date.now(),
-            lastUpdate: Date.now(),
-            genre: manga.manga.tags.map(tag => tag.title),
-            customCoverImage: null,
-            customCoverFromTracker: null,
-            description: '',
-            isLocalArchive: false,
-            lang: 'en', // check client code
-            imageUrl: manga.manga.cover_url,
-            status: 0,
-            source: manga.manga.source,
-        });
-=======
 function processFavourites(backup: BackupData, favourites: Favourites, droppedMangas: number[]) {
   for (var i = 0; i < favourites.length; i++) {
     const manga = favourites[i];
@@ -243,7 +130,6 @@
         console.log("Manga dropped (unknown source):", manga.manga.title);
         droppedMangas.push(manga.manga_id);
         continue;
->>>>>>> 53033fb5
     }
     backup.manga.push({
       id: manga.manga_id,
